--- conflicted
+++ resolved
@@ -76,10 +76,6 @@
 
 # Contributors (Alphabetical Order)
 * ErikEk
-<<<<<<< HEAD
-* Zero-1729
-* Oliver Gugger
-=======
 * Martin Habovstiak
 * Zero-1729
->>>>>>> 318d7381
+* Oliver Gugger